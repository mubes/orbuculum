The contributors to this project, in alphabetic order, are;

<<<<<<< HEAD
Uwe Bonnes                         Fixes to high speed spi handler for ft2232h
Devan Lai     devan.lai@gmail.com  Fixups for Linux build issues & warnings removal
Dave Marples  dave@marples.net     Original code and current maintainer
David Piegdon                      Build fixes for Gentoo and common sense around fpga
Karl Palsson                       Build fixes
=======
Uwe Bonnes    bon@elektron.ikp.physik.tu-darmstadt.de *
David Girault david.f.girault@gmail.com  
Devan Lai     devan.lai@gmail.com                     *
Dave Marples  dave@marples.net                        *
David Piegdon                                         *
Karl Palsson  karlp@tweak.net.au         
David Sidrane david_s5@nscdg.com         
>>>>>>> 3a4b64ef
<|MERGE_RESOLUTION|>--- conflicted
+++ resolved
@@ -1,17 +1,9 @@
 The contributors to this project, in alphabetic order, are;
 
-<<<<<<< HEAD
-Uwe Bonnes                         Fixes to high speed spi handler for ft2232h
-Devan Lai     devan.lai@gmail.com  Fixups for Linux build issues & warnings removal
-Dave Marples  dave@marples.net     Original code and current maintainer
-David Piegdon                      Build fixes for Gentoo and common sense around fpga
-Karl Palsson                       Build fixes
-=======
 Uwe Bonnes    bon@elektron.ikp.physik.tu-darmstadt.de *
 David Girault david.f.girault@gmail.com  
 Devan Lai     devan.lai@gmail.com                     *
 Dave Marples  dave@marples.net                        *
 David Piegdon                                         *
 Karl Palsson  karlp@tweak.net.au         
-David Sidrane david_s5@nscdg.com         
->>>>>>> 3a4b64ef
+David Sidrane david_s5@nscdg.com         