--- conflicted
+++ resolved
@@ -3,10 +3,7 @@
 Jan Christoph Bernack
 Uwe Bonnes             bon@elektron.ikp.physik.tu-darmstadt.de *1
 David Girault          david.f.girault@gmail.com               *2
-<<<<<<< HEAD
-=======
 Francois Killeen       killeenfrancois@gmail.com
->>>>>>> 103ab7eb
 Andrew Kohlsmith
 Devan Lai              devan.lai@gmail.com                     *3
 Dave Marples           dave@marples.net                        *4
