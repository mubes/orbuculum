/*
 * SWO Splitter for Blackmagic Probe and TTL Serial Interfaces
 * ===========================================================
 *
 * Copyright (C) 2017/18  Dave Marples  <dave@marples.net>
 *
 * This program is free software: you can redistribute it and/or modify
 * it under the terms of the GNU General Public License as published by
 * the Free Software Foundation, either version 3 of the License, or
 * (at your option) any later version.
 *
 * This program is distributed in the hope that it will be useful,
 * but WITHOUT ANY WARRANTY; without even the implied warranty of
 * MERCHANTABILITY or FITNESS FOR A PARTICULAR PURPOSE.  See the
 * GNU General Public License for more details.
 *
 * You should have received a copy of the GNU General Public License
 * along with this program.  If not, see <http://www.gnu.org/licenses/>.
 */

#include <stdlib.h>
#include <unistd.h>
#include <fcntl.h>
#include <stdbool.h>
#include <ctype.h>
#include <sys/socket.h>
#include <sys/types.h>
#include <sys/stat.h>
#include <stdio.h>
#include <string.h>
#if defined OSX
    #include <sys/ioctl.h>
    #include <libusb.h>
    #include <termios.h>
#else
    #if defined LINUX
        #include <libusb-1.0/libusb.h>
        #include <asm/ioctls.h>
        #if defined TCGETS2
            #include <asm/termios.h>
            /* Manual declaration to avoid conflict. */
            extern int ioctl ( int __fd, unsigned long int __request, ... ) __THROW;
        #else
            #include <sys/ioctl.h>
            #include <termios.h>
        #endif
    #else
        #error "Unknown OS"
    #endif
#endif
#include <stdint.h>
#include <inttypes.h>
#include <limits.h>
#include <pthread.h>
#include <sys/socket.h>
#include <netdb.h>
#include <netinet/in.h>
#include <arpa/inet.h>
#include <signal.h>
#include <semaphore.h>

#include "git_version_info.h"
#include "generics.h"
#include "tpiuDecoder.h"
#include "itmDecoder.h"
#include "fileWriter.h"

#ifdef INCLUDE_FPGA_SUPPORT
    #include <libftdi1/ftdi.h>
    #include "ftdispi.h"
    #include "iceproglite.h"
    #define FTDI_ICE_BITFILE "bitfile.bin"
    #define FTDI_VID  (0x0403)
    #define FTDI_PID  (0x6010)
    //    #define FTDI_PID  (0x9999)
    #define FTDI_INTERFACE (INTERFACE_A)
    #define FTDI_UART_INTERFACE (INTERFACE_B)
    #define FTDI_INTERFACE_SPEED (CLOCK_MAX_SPEEDX5)
    #define FTDI_PACKET_SIZE  (17)
    #define FTDI_NUM_FRAMES   (20)  // If you make this too large the driver drops frames FIXME
    #define FTDI_HS_TRANSFER_SIZE (FTDI_PACKET_SIZE*FTDI_NUM_FRAMES)
    #define FPGA_AWAKE (0x90)
    #define FPGA_ACTIVE (0x80)
    #define GUARD_LENGTH ((3*64)-10)
    /* Protocol messages */
    #define PROT_TX(l,p) ((((l)-1)&0x1F)|((p!=0)<<5))          /* Transmit l bits, with or without parity */
    #define PROT_RX(l,p) (0x40|((((l)-1)&0x1F)|((p!=0)<<5)))  /* Receive l bits, with or without parity */
    #define PROT_SWO(w) (0x80|((w-1)&0x03))                  /* Receive SWO data, 1, 2 or 4 bit width port */
    #define PROT_RST (0xA5)

    #define TX_ACTIVE   (0x10)
    #define COMPLETE    (0x80)
    #define RX_ACTIVE   (0x08)


    #ifdef BLACKORB
        #include "general.h"
        #include "gdb_main.h"
    #endif

    //#define DUMP_FTDI_BYTES // Uncomment to get data dump of bytes from FTDItransfer
    //#define REPORT_FRAME_FULLNESS // Uncomment to find out how full each transfer frame is
#endif


#define SERVER_PORT 3443                      /* Server port definition */
#define SEGGER_HOST "localhost"               /* Address to connect to SEGGER */
#define SEGGER_PORT (2332)

/* Descriptor information for BMP */
#define VID       (0x1d50)
#define PID       (0x6018)
#define INTERFACE (5)
#define ENDPOINT  (0x85)

#define TRANSFER_SIZE (4096)
#define NUM_CHANNELS  32
#define HW_CHANNEL    (NUM_CHANNELS)         /* Make the hardware fifo on the end of the software ones */

#define MAX_STRING_LENGTH (100)              /* Maximum length that will be output from a fifo for a single event */

/* Information for an individual channel */
struct Channel
{
    char *chanName;                          /* Filename to be used for the fifo */
    char *presFormat;                        /* Format of data presentation to be used */
};

#define HWFIFO_NAME "hwevent"

/* Record for options, either defaults or from command line */
struct
{
    /* Config information */
    bool useTPIU;
    bool segger;
    bool forceITMSync;
    char *fwbasedir;

#ifdef INCLUDE_FPGA_SUPPORT
    bool orbtrace;
    uint32_t orbtraceWidth;
#endif
    char *seggerHost;
    int32_t seggerPort;

    uint32_t tpiuITMChannel;

    /* Sink information */
    struct Channel channel[NUM_CHANNELS + 1];
    char *chanPath;

    /* Source information */
    char *port;
    char *file;
    int speed;
    int listenPort;
} options =
{
    .forceITMSync = true,
    .chanPath = "",
    .speed = 115200,
    .useTPIU = false,
    .tpiuITMChannel = 1,
    .listenPort = SERVER_PORT,
    .seggerHost = SEGGER_HOST
#ifdef INCLUDE_FPGA_SUPPORT
    ,
    .orbtraceWidth = 4
#endif
};


/* Runtime state */
struct channelRuntime
{
    int handle;
    pthread_t thread;
    char *fifoName;
};

/* List of any connected network clients */
struct nwClient

{
    int handle;
    pthread_t thread;
    struct nwClient *nextClient;
    struct nwClient *prevClient;
};

/* Informtation about each individual network client */
struct nwClientParams

{
    struct nwClient *client;
    int portNo;
    int listenHandle;
};

struct
{
    struct channelRuntime c[NUM_CHANNELS + 1];   /* Output for each channel */
    struct nwClient *firstClient;                /* Head of linked list of network clients */
    pthread_t ipThread;                          /* The listening thread for n/w clients */

    /* Timestamp info */
    uint64_t lastHWExceptionTS;

    /* The decoders and the packets from them */
    struct ITMDecoder i;
    struct ITMPacket h;
    struct TPIUDecoder t;
    struct TPIUPacket p;
#ifdef BLACKORB
    pthread_t bmpthread;
#endif
#ifdef INCLUDE_FPGA_SUPPORT
    bool feederExit;
    struct ftdi_context *ftdi;
    struct ftdispi_context ftdifsc;
    uint8_t dbgWriteStr[7]; // String of octets to be written to the debug interface
    int32_t dbgWriteLen;    // How many octets to actually write
    int32_t dbgReadLen;     // How many octets to read

    bool dbgGoodRead;       // Did the read result in good data?
    bool dbgReadParity;     // Is parity good on returned data?
    uint32_t dbgReadData;   // Data read back from the debug interface
    sem_t dready;           // Semaphore to flag transmit or receive process complete
#endif
} _r;

/* Structure for parameters passed to a software task thread */
struct _runThreadParams

{
    int portNo;
    int listenHandle;
};
// ====================================================================================================
// ====================================================================================================
// ====================================================================================================
// Mechanism for handling the set of Fifos
// ====================================================================================================
// ====================================================================================================
// ====================================================================================================
static void *_runFifo( void *arg )

/* This is the control loop for the channel fifos (for each software port) */

{
    struct _runThreadParams *params = ( struct _runThreadParams * )arg;
    struct ITMPacket p;
    uint32_t w;

    char constructString[MAX_STRING_LENGTH];
    int fifo;
    int readDataLen, writeDataLen;

    if ( mkfifo( _r.c[params->portNo].fifoName, 0666 ) < 0 )
    {
        return NULL;
    }

    /* Don't kill this sub-process when any reader or writer evaporates */
    signal( SIGPIPE, SIG_IGN );

    while ( 1 )
    {
        /* This is the child */
        fifo = open( _r.c[params->portNo].fifoName, O_WRONLY );

        while ( 1 )
        {
            /* ....get the packet */
            readDataLen = read( params->listenHandle, &p, sizeof( struct ITMPacket ) );

            if ( readDataLen != sizeof( struct ITMPacket ) )
            {
                return NULL;
            }

            /* Build 32 value the long way around to avoid type-punning issues */
            w = ( p.d[3] << 24 ) | ( p.d[2] << 16 ) | ( p.d[1] << 8 ) | ( p.d[0] );
            writeDataLen = snprintf( constructString, MAX_STRING_LENGTH, options.channel[params->portNo].presFormat, w );

            if ( write( fifo, constructString, ( writeDataLen < MAX_STRING_LENGTH ) ? writeDataLen : MAX_STRING_LENGTH ) <= 0 )
            {
                break;
            }
        }

        close( fifo );
    }

    return NULL;
}
// ====================================================================================================
static void *_runHWFifo( void *arg )

/* This is the control loop for the hardware fifo */

{
    struct _runThreadParams *params = ( struct _runThreadParams * )arg;
    int fifo;
    int readDataLen;
    uint8_t p[MAX_STRING_LENGTH];

    if ( mkfifo( _r.c[params->portNo].fifoName, 0666 ) < 0 )
    {
        return NULL;
    }

    /* Don't kill this sub-process when any reader or writer evaporates */
    signal( SIGPIPE, SIG_IGN );

    while ( 1 )
    {
        /* This is the child */
        fifo = open( _r.c[params->portNo].fifoName, O_WRONLY );

        while ( 1 )
        {
            /* ....get the packet */
            readDataLen = read( params->listenHandle, p, MAX_STRING_LENGTH );

            if ( write( fifo, p, readDataLen ) <= 0 )
            {
                break;
            }
        }

        close( fifo );
    }

    return NULL;
}
// ====================================================================================================
static bool _makeFifoTasks( void )

/* Create each sub-process that will handle a port */

{
    struct _runThreadParams *params;
    int f[2];

    /* Cycle through channels and create a fifo for each one that is enabled */
    for ( int t = 0; t < ( NUM_CHANNELS + 1 ); t++ )
    {
        if ( t < NUM_CHANNELS )
        {
            if ( options.channel[t].chanName )
            {
                /* This is a live software channel fifo */
                if ( pipe( f ) < 0 )
                {
                    return false;
                }

                fcntl( f[1], F_SETFL, O_NONBLOCK );
                _r.c[t].handle = f[1];

                params = ( struct _runThreadParams * )malloc( sizeof( struct _runThreadParams ) );
                params->listenHandle = f[0];
                params->portNo = t;

                _r.c[t].fifoName = ( char * )malloc( strlen( options.channel[t].chanName ) + strlen( options.chanPath ) + 2 );
                strcpy( _r.c[t].fifoName, options.chanPath );
                strcat( _r.c[t].fifoName, options.channel[t].chanName );

                if ( pthread_create( &( _r.c[t].thread ), NULL, &_runFifo, params ) )
                {
                    return false;
                }
            }
        }
        else
        {
            /* This is the hardware fifo channel */
            if ( pipe( f ) < 0 )
            {
                return false;
            }

            fcntl( f[1], F_SETFL, O_NONBLOCK );
            _r.c[t].handle = f[1];

            params = ( struct _runThreadParams * )malloc( sizeof( struct _runThreadParams ) );
            params->listenHandle = f[0];
            params->portNo = t;

            _r.c[t].fifoName = ( char * )malloc( strlen( HWFIFO_NAME ) + strlen( options.chanPath ) + 2 );
            strcpy( _r.c[t].fifoName, options.chanPath );
            strcat( _r.c[t].fifoName, HWFIFO_NAME );

            if ( pthread_create( &( _r.c[t].thread ), NULL, &_runHWFifo, params ) )
            {
                return false;
            }
        }
    }

    return true;
}
// ====================================================================================================
static void _removeFifoTasks( void )

/* Destroy the per-port sub-processes */

{
    for ( int t = 0; t < NUM_CHANNELS + 1; t++ )
    {
        if ( _r.c[t].handle > 0 )
        {
            close( _r.c[t].handle );
            unlink( _r.c[t].fifoName );
        }
    }
}
// ====================================================================================================
uint64_t _timestampuS( void )

{
    struct timeval te;
    gettimeofday( &te, NULL ); // get current time
    return ( te.tv_sec * 1000000LL + te.tv_usec ); // caculate microseconds
}
// ====================================================================================================
// ====================================================================================================
// ====================================================================================================
// Network server implementation for raw SWO feed
// ====================================================================================================
// ====================================================================================================
// ====================================================================================================
static void *_client( void *args )

/* Handle an individual network client account */

{
    struct nwClientParams *params = ( struct nwClientParams * )args;
    int readDataLen;
    uint8_t maxTransitPacket[TRANSFER_SIZE];

    while ( 1 )
    {
        readDataLen = read( params->listenHandle, maxTransitPacket, TRANSFER_SIZE );

        if ( ( readDataLen <= 0 ) || ( write( params->portNo, maxTransitPacket, readDataLen ) < 0 ) )
        {
            /* This port went away, so remove it */
            genericsReport( V_INFO, "Connection dropped" EOL );

            close( params->portNo );
            close( params->listenHandle );

            if ( params->client->prevClient )
            {
                params->client->prevClient->nextClient = params->client->nextClient;
            }
            else
            {
                _r.firstClient = params->client->nextClient;
            }

            if ( params->client->nextClient )
            {
                params->client->nextClient->prevClient = params->client->prevClient;
            }

            return NULL;
        }
    }
}

// ====================================================================================================
static void *_listenTask( void *arg )

{
    int sockfd = *( ( int * )arg );
    int newsockfd;
    socklen_t clilen;
    struct sockaddr_in cli_addr;
    int f[2];                               /* File descriptor set for pipe */
    struct nwClientParams *params;
    char s[100];

    while ( 1 )
    {
        listen( sockfd, 5 );
        clilen = sizeof( cli_addr );
        newsockfd = accept( sockfd, ( struct sockaddr * ) &cli_addr, &clilen );

        inet_ntop( AF_INET, &cli_addr.sin_addr, s, 99 );
        genericsReport( V_INFO, "New connection from %s" EOL, s );

        /* We got a new connection - spawn a thread to handle it */
        if ( !pipe( f ) )
        {
            params = ( struct nwClientParams * )malloc( sizeof( struct nwClientParams ) );

            params->client = ( struct nwClient * )malloc( sizeof( struct nwClient ) );
            params->client->handle = f[1];
            params->listenHandle = f[0];
            params->portNo = newsockfd;

            if ( !pthread_create( &( params->client->thread ), NULL, &_client, params ) )
            {
                /* Auto-cleanup for this thread */
                pthread_detach( params->client->thread );

                /* Hook into linked list */
                params->client->nextClient = _r.firstClient;
                params->client->prevClient = NULL;

                if ( params->client->nextClient )
                {
                    params->client->nextClient->prevClient = params->client;
                }

                _r.firstClient = params->client;
            }
        }
    }

    return NULL;
}
// ====================================================================================================
static bool _makeServerTask( int port )

/* Creating the listening server thread */

{
    static int sockfd;  /* This needs to be static to keep it available for the inferior */
    struct sockaddr_in serv_addr;
    int flag = 1;

    sockfd = socket( AF_INET, SOCK_STREAM, 0 );
    setsockopt( sockfd, SOL_SOCKET, SO_REUSEPORT, &flag, sizeof( flag ) );

    if ( sockfd < 0 )
    {
        genericsReport( V_ERROR, "Error opening socket" EOL );
        return false;
    }

    bzero( ( char * ) &serv_addr, sizeof( serv_addr ) );
    serv_addr.sin_family = AF_INET;
    serv_addr.sin_addr.s_addr = INADDR_ANY;
    serv_addr.sin_port = htons( port );

    if ( setsockopt( sockfd, SOL_SOCKET, SO_REUSEADDR, &( int )
{
    1
}, sizeof( int ) ) < 0 )
    {
        genericsReport( V_ERROR, "setsockopt(SO_REUSEADDR) failed" );
        return false;
    }

    if ( bind( sockfd, ( struct sockaddr * ) &serv_addr, sizeof( serv_addr ) ) < 0 )
    {
        genericsReport( V_ERROR, "Error on binding" EOL );
        return false;
    }

    /* We have the listening socket - spawn a thread to handle it */
    if ( pthread_create( &( _r.ipThread ), NULL, &_listenTask, &sockfd ) )
    {
        genericsReport( V_ERROR, "Failed to create listening thread" EOL );
        return false;
    }

    return true;
}
// ====================================================================================================
static void _sendToClients( uint32_t len, uint8_t *buffer )

{
    struct nwClient *n = _r.firstClient;

    while ( n )
    {
        write( n->handle, buffer, len );
        n = n->nextClient;
    }
}
// ====================================================================================================
void _handleException( struct ITMDecoder *i, struct ITMPacket *p )

{
    uint64_t ts = _timestampuS(); /* Stamp as early as possible */
    char outputString[MAX_STRING_LENGTH];
    int opLen;
    uint32_t exceptionNumber = ( ( p->d[1] & 0x01 ) << 8 ) | p->d[0];
    uint32_t eventType = p->d[1] >> 4;
    uint64_t eventdifftS = ts - _r.lastHWExceptionTS;


    const char *exNames[] = {"Thread", "Reset", "NMI", "HardFault", "MemManage", "BusFault", "UsageFault", "UNKNOWN_7",
                             "UNKNOWN_8", "UNKNOWN_9", "UNKNOWN_10", "SVCall", "Debug Monitor", "UNKNOWN_13", "PendSV", "SysTick"
                            };
    const char *exEvent[] = {"Unknown", "Enter", "Exit", "Resume"};

    _r.lastHWExceptionTS = ts;

    if ( exceptionNumber < 16 )
    {
        /* This is a system based exception */
        opLen = snprintf( outputString, MAX_STRING_LENGTH, "%d,%ld,%s,%s" EOL, HWEVENT_EXCEPTION, eventdifftS, exEvent[eventType & 0x03], exNames[exceptionNumber & 0x0F] );
    }
    else
    {
        /* This is a CPU defined exception */
        opLen = snprintf( outputString, MAX_STRING_LENGTH, "%d,%ld,%s,External,%d" EOL, HWEVENT_EXCEPTION, eventdifftS, exEvent[eventType & 0x03], exceptionNumber - 16 );
    }

    write( _r.c[HW_CHANNEL].handle, outputString, opLen );
}
// ====================================================================================================
void _handleDWTEvent( struct ITMDecoder *i, struct ITMPacket *p )

{
    uint64_t ts = _timestampuS(); /* Stamp as early as possible */
    char outputString[MAX_STRING_LENGTH];
    int opLen;
    uint32_t event = p->d[1] & 0x2F;
    const char *evName[] = {"CPI", "Exc", "Sleep", "LSU", "Fold", "Cyc"};
    uint64_t eventdifftS = ts - _r.lastHWExceptionTS;

    _r.lastHWExceptionTS = ts;

    for ( uint32_t i = 0; i < 6; i++ )
    {
        if ( event & ( 1 << i ) )
        {
            opLen = snprintf( outputString, MAX_STRING_LENGTH, "%d,%ld,%s" EOL, HWEVENT_DWT, eventdifftS, evName[event] );
            write( _r.c[HW_CHANNEL].handle, outputString, opLen );
        }
    }
}
// ====================================================================================================
void _handlePCSample( struct ITMDecoder *i, struct ITMPacket *p )

/* We got a sample of the PC */

{
    uint64_t ts = _timestampuS(); /* Stamp as early as possible */
    char outputString[MAX_STRING_LENGTH];
    int opLen;
    uint64_t eventdifftS = ts - _r.lastHWExceptionTS;

    _r.lastHWExceptionTS = ts;

    if ( p->len == 1 )
    {
        /* This is a sleep packet */
        opLen = snprintf( outputString, ( MAX_STRING_LENGTH - 1 ), "%d,%ld,**SLEEP**" EOL, HWEVENT_PCSample, eventdifftS );
    }
    else
    {
        uint32_t pc = ( p->d[3] << 24 ) | ( p->d[2] << 16 ) | ( p->d[1] << 8 ) | ( p->d[0] );
        opLen = snprintf( outputString, ( MAX_STRING_LENGTH - 1 ), "%d,%ld,0x%08x" EOL, HWEVENT_PCSample, eventdifftS, pc );
    }

    write( _r.c[HW_CHANNEL].handle, outputString, opLen );
}
// ====================================================================================================
void _handleDataRWWP( struct ITMDecoder *i, struct ITMPacket *p )

/* We got an alert due to a watch pointer */

{
    uint64_t ts = _timestampuS(); /* Stamp as early as possible */
    uint32_t comp = ( p->d[0] & 0x30 ) >> 4;
    bool isWrite = ( ( p->d[0] & 0x08 ) != 0 );
    uint32_t data;
    char outputString[MAX_STRING_LENGTH];
    int opLen;
    uint64_t eventdifftS = ts - _r.lastHWExceptionTS;

    _r.lastHWExceptionTS = ts;

    switch ( p->len )
    {
        case 1:
            data = p->d[1];
            break;

        case 2:
            data = ( p->d[1] ) | ( ( p->d[2] ) << 8 );
            break;

        default:
            data = ( p->d[1] ) | ( ( p->d[2] ) << 8 ) | ( ( p->d[3] ) << 16 ) | ( ( p->d[4] ) << 24 );
            break;
    }

    opLen = snprintf( outputString, MAX_STRING_LENGTH, "%d,%ld,%d,%s,0x%x" EOL, HWEVENT_RWWT, eventdifftS, comp, isWrite ? "Write" : "Read", data );
    write( _r.c[HW_CHANNEL].handle, outputString, opLen );
}
// ====================================================================================================
void _handleDataAccessWP( struct ITMDecoder *i, struct ITMPacket *p )

/* We got an alert due to a watchpoint */

{
    uint64_t ts = _timestampuS(); /* Stamp as early as possible */
    uint32_t comp = ( p->d[0] & 0x30 ) >> 4;
    uint32_t data = ( p->d[1] ) | ( ( p->d[2] ) << 8 ) | ( ( p->d[3] ) << 16 ) | ( ( p->d[4] ) << 24 );
    char outputString[MAX_STRING_LENGTH];
    int opLen;

    uint64_t eventdifftS = ts - _r.lastHWExceptionTS;

    _r.lastHWExceptionTS = ts;
    opLen = snprintf( outputString, MAX_STRING_LENGTH, "%d,%ld,%d,0x%08x" EOL, HWEVENT_AWP, eventdifftS, comp, data );
    write( _r.c[HW_CHANNEL].handle, outputString, opLen );
}
// ====================================================================================================
void _handleDataOffsetWP( struct ITMDecoder *i, struct ITMPacket *p )

/* We got an alert due to an offset write event */

{
    uint64_t ts = _timestampuS(); /* Stamp as early as possible */
    uint32_t comp = ( p->d[0] & 0x30 ) >> 4;
    uint32_t offset = ( p->d[1] ) | ( ( p->d[2] ) << 8 );
    char outputString[MAX_STRING_LENGTH];
    int opLen;
    uint64_t eventdifftS = ts - _r.lastHWExceptionTS;

    _r.lastHWExceptionTS = ts;
    opLen = snprintf( outputString, MAX_STRING_LENGTH, "%d,%ld,%d,0x%04x" EOL, HWEVENT_OFS, eventdifftS, comp, offset );
    write( _r.c[HW_CHANNEL].handle, outputString, opLen );
}
// ====================================================================================================
// ====================================================================================================
// ====================================================================================================
// Handlers for each message type
// ====================================================================================================
// ====================================================================================================
// ====================================================================================================
void _handleSW( struct ITMDecoder *i )

{
    struct ITMPacket p;

    if ( ITMGetPacket( i, &p ) )
    {
        /* Filter off filewriter packets and let the filewriter module deal with those */
        if ( p.srcAddr == FW_CHANNEL )
        {
            filewriterProcess( &p );
        }
        else
        {
            if ( ( p.srcAddr < NUM_CHANNELS ) && ( _r.c[p.srcAddr].handle ) )
            {
                write( _r.c[p.srcAddr].handle, &p, sizeof( struct ITMPacket ) );
            }
        }
    }
}
// ====================================================================================================
void _handleHW( struct ITMDecoder *i )

/* ... a hardware event has been received, dispatch it */

{
    struct ITMPacket p;
    ITMGetPacket( i, &p );

    switch ( p.srcAddr )
    {
        // --------------
        case 0: /* DWT Event */
            break;

        // --------------
        case 1: /* Exception */
            _handleException( i, &p );
            break;

        // --------------
        case 2: /* PC Counter Sample */
            _handlePCSample( i, &p );
            break;

        // --------------
        default:
            if ( ( p.d[0] & 0xC4 ) == 0x84 )
            {
                _handleDataRWWP( i, &p );
            }
            else if ( ( p.d[0] & 0xCF ) == 0x47 )
            {
                _handleDataAccessWP( i, &p );
            }
            else if ( ( p.d[0] & 0xCF ) == 0x4E )
            {
                _handleDataOffsetWP( i, &p );
            }

            break;
            // --------------
    }
}
// ====================================================================================================
void _handleTS( struct ITMDecoder *i )

/* ... a timestamp */

{
    char outputString[MAX_STRING_LENGTH];
    int opLen;
    struct ITMPacket p;
    uint32_t stamp = 0;

    if ( ITMGetPacket( i, &p ) )
    {
        if ( !( p.d[0] & 0x80 ) )
        {
            /* This is packet format 2 ... just a simple increment */
            stamp = p.d[0] >> 4;
        }
        else
        {
            /* This is packet format 1 ... full decode needed */
            i->timeStatus = ( p.d[0] & 0x30 ) >> 4;
            stamp = ( p.d[1] ) & 0x7f;

            if ( p.len > 2 )
            {
                stamp |= ( p.d[2] ) << 7;

                if ( p.len > 3 )
                {
                    stamp |= ( p.d[3] & 0x7F ) << 14;

                    if ( p.len > 4 )
                    {
                        stamp |= ( p.d[4] & 0x7f ) << 21;
                    }
                }
            }
        }

        i->timeStamp += stamp;
    }

    opLen = snprintf( outputString, MAX_STRING_LENGTH, "%d,%d,%" PRIu64 EOL, HWEVENT_TS, i->timeStatus, i->timeStamp );
    write( _r.c[HW_CHANNEL].handle, outputString, opLen );
}
// ====================================================================================================
void _itmPumpProcess( char c )

/* Handle individual characters into the itm decoder */

{
    switch ( ITMPump( &_r.i, c ) )
    {
        // ------------------------------------
        case ITM_EV_NONE:
            break;

        // ------------------------------------
        case ITM_EV_UNSYNCED:
            genericsReport( V_WARN, "ITM Lost Sync (%d)" EOL, ITMDecoderGetStats( &_r.i )->lostSyncCount );
            break;

        // ------------------------------------
        case ITM_EV_SYNCED:
            genericsReport( V_INFO, "ITM In Sync (%d)" EOL, ITMDecoderGetStats( &_r.i )->syncCount );
            break;

        // ------------------------------------
        case ITM_EV_OVERFLOW:
            genericsReport( V_WARN, "ITM Overflow (%d)" EOL, ITMDecoderGetStats( &_r.i )->overflow );
            break;

        // ------------------------------------
        case ITM_EV_ERROR:
            genericsReport( V_WARN, "ITM Error" EOL );
            break;

        // ------------------------------------
        case ITM_EV_TS_PACKET_RXED:
            _handleTS( &_r.i );
            break;

        // ------------------------------------
        case ITM_EV_SW_PACKET_RXED:
            _handleSW( &_r.i );
            break;

        // ------------------------------------
        case ITM_EV_HW_PACKET_RXED:
            _handleHW( &_r.i );
            break;

        // ------------------------------------
        case ITM_EV_RESERVED_PACKET_RXED:
            genericsReport( V_INFO, "Reserved Packet Received" EOL );
            break;

        // ------------------------------------
        case ITM_EV_XTN_PACKET_RXED:
            genericsReport( V_INFO, "Unknown Extension Packet Received" EOL );
            break;

            // ------------------------------------
    }
}
// ====================================================================================================
// ====================================================================================================
// ====================================================================================================
// Protocol pump for decoding messages
// ====================================================================================================
// ====================================================================================================
// ====================================================================================================
void _protocolPump( uint8_t c )

/* Top level protocol pump */

{
    if ( options.useTPIU )
    {
        switch ( TPIUPump( &_r.t, c ) )
        {
            // ------------------------------------
            case TPIU_EV_NEWSYNC:
                genericsReport( V_INFO, "TPIU In Sync (%d)" EOL, TPIUDecoderGetStats( &_r.t )->syncCount );

            // This fall-through is deliberate
            case TPIU_EV_SYNCED:

                ITMDecoderForceSync( &_r.i, true );
                break;

            // ------------------------------------
            case TPIU_EV_RXING:
            case TPIU_EV_NONE:
                break;

            // ------------------------------------
            case TPIU_EV_UNSYNCED:
                genericsReport( V_INFO, "TPIU Lost Sync (%d)" EOL, TPIUDecoderGetStats( &_r.t )->lostSync );
                ITMDecoderForceSync( &_r.i, false );
                break;

            // ------------------------------------
            case TPIU_EV_RXEDPACKET:
                if ( !TPIUGetPacket( &_r.t, &_r.p ) )
                {
                    genericsReport( V_WARN, "TPIUGetPacket fell over" EOL );
                }

                for ( uint32_t g = 0; g < _r.p.len; g++ )
                {
                    if ( _r.p.packet[g].s == options.tpiuITMChannel )
                    {
                        _itmPumpProcess( _r.p.packet[g].d );
                        continue;
                    }

                    if ( ( _r.p.packet[g].s != 0 ) && ( _r.p.packet[g].s != 0x7f ) )
                    {
                        genericsReport( V_INFO, "Unknown TPIU channel %02x" EOL, _r.p.packet[g].s );
                    }
                }

                break;

            // ------------------------------------
            case TPIU_EV_ERROR:
                genericsReport( V_ERROR, "****ERROR****" EOL );
                break;
                // ------------------------------------
        }
    }
    else
    {
        /* There's no TPIU in use, so this goes straight to the ITM layer */
        _itmPumpProcess( c );
    }
}
// ====================================================================================================
void intHandler( int dummy )

{
    exit( 0 );
}
// ====================================================================================================
void _printHelp( char *progName )

{
    fprintf( stdout, "Useage: %s <hntv> <a name:number> <b basedir> <f filename>  <i channel> <p port> <s speed>" EOL, progName );
    fprintf( stdout, "        a: <serialSpeed> to use" EOL );
    fprintf( stdout, "        b: <basedir> for channels" EOL );
    fprintf( stdout, "        c: <Number>,<Name>,<Format> of channel to populate (repeat per channel)" EOL );
    fprintf( stdout, "        f: <filename> Take input from specified file" EOL );
    fprintf( stdout, "        h: This help" EOL );
    fprintf( stdout, "        i: <channel> Set ITM Channel in TPIU decode (defaults to 1)" EOL );
    fprintf( stdout, "        l: <port> Listen port for the incoming connections (defaults to %d)" EOL, SERVER_PORT );
    fprintf( stdout, "        n: Enforce sync requirement for ITM (i.e. ITM needs to issue syncs)" EOL );
#ifdef INCLUDE_FPGA_SUPPORT
    fprintf( stdout, "        o: <num> Use traceport FPGA custom interface with 1, 2 or 4 bits width" EOL );
#endif
    fprintf( stdout, "        p: <serialPort> to use" EOL );
    fprintf( stdout, "        s: <address>:<port> Set address for SEGGER JLink connection (default none:%d)" EOL, SEGGER_PORT );
    fprintf( stdout, "        t: Use TPIU decoder" EOL );
    fprintf( stdout, "        v: <level> Verbose mode 0(errors)..3(debug)" EOL );
}
// ====================================================================================================
int _processOptions( int argc, char *argv[] )

{
    int c;
    char *chanConfig;
    uint chan;
    char *chanIndex;
#define DELIMITER ','

    while ( ( c = getopt ( argc, argv, "a:b:c:f:hi:l:no:p:s:tv:" ) ) != -1 )
        switch ( c )
        {
            // ------------------------------------
            case 'a':
                options.speed = atoi( optarg );
                break;

            // ------------------------------------
            case 'b':
                options.chanPath = optarg;
                break;

            // ------------------------------------
            case 'f':
                options.file = optarg;
                break;

            // ------------------------------------
            case 'h':
                _printHelp( argv[0] );
                return false;

            // ------------------------------------
            case 'i':
                options.tpiuITMChannel = atoi( optarg );
                break;

            case 'l':
                options.listenPort = atoi( optarg );
                break;

            // ------------------------------------
            case 'n':
                options.forceITMSync = false;
                break;
                // ------------------------------------
#ifdef INCLUDE_FPGA_SUPPORT

            case 'o':
                // Generally you need TPIU for orbtrace
                options.useTPIU = true;
                options.orbtrace = true;
                options.orbtraceWidth = atoi( optarg );
                break;
#endif

            // ------------------------------------
            case 'p':
                options.port = optarg;
                break;

            // ------------------------------------
            case 's':
                options.forceITMSync = true;
                options.seggerHost = optarg;

                // See if we have an optional port number too
                char *a = optarg;

                while ( ( *a ) && ( *a != ':' ) )
                {
                    a++;
                }

                if ( *a == ':' )
                {
                    *a = 0;
                    options.seggerPort = atoi( ++a );
                }

                if ( !options.seggerPort )
                {
                    options.seggerPort = SEGGER_PORT;
                }

                break;

            // ------------------------------------
            case 't':
                options.useTPIU = true;
                break;

            // ------------------------------------
            case 'v':
                genericsSetReportLevel( atoi( optarg ) );
                break;

            // ------------------------------------
            /* Individual channel setup */
            case 'c':
                chanIndex = chanConfig = strdup( optarg );
                chan = atoi( optarg );

                if ( chan >= NUM_CHANNELS )
                {
                    genericsReport( V_ERROR, "Channel index out of range" EOL );
                    return false;
                }

                /* Scan for start of filename */
                while ( ( *chanIndex ) && ( *chanIndex != DELIMITER ) )
                {
                    chanIndex++;
                }

                if ( !*chanIndex )
                {
                    genericsReport( V_ERROR, "No filename for channel %d" EOL, chan );
                    return false;
                }

                options.channel[chan].chanName = ++chanIndex;

                /* Scan for format */
                while ( ( *chanIndex ) && ( *chanIndex != DELIMITER ) )
                {
                    chanIndex++;
                }

                if ( !*chanIndex )
                {
                    genericsReport( V_ERROR, "No output format for channel %d" EOL, chan );
                    return false;
                }

                *chanIndex++ = 0;
                options.channel[chan].presFormat = strdup( GenericsUnescape( chanIndex ) );
                break;

            // ------------------------------------


            case '?':
                if ( optopt == 'b' )
                {
                    genericsReport( V_ERROR, "Option '%c' requires an argument." EOL, optopt );
                }
                else if ( !isprint ( optopt ) )
                {
                    genericsReport( V_ERROR, "Unknown option character `\\x%x'." EOL, optopt );
                }

                return false;

            // ------------------------------------
            default:
                genericsReport( V_ERROR, "%c" EOL, c );
                return false;
                // ------------------------------------
        }

    /* Now perform sanity checks.... */
    if ( ( options.useTPIU ) && ( !options.tpiuITMChannel ) )
    {
        genericsReport( V_ERROR, "TPIU set for use but no channel set for ITM output" EOL );
        return false;
    }

#ifdef INCLUDE_FPGA_SUPPORT

    if ( ( options.orbtrace ) && !( ( options.orbtraceWidth == 1 ) || ( options.orbtraceWidth == 2 ) || ( options.orbtraceWidth == 4 ) ) )
    {
        genericsReport( V_ERROR, "Orbtrace interface illegal port width" EOL );
        return false;
    }

#endif

    /* ... and dump the config if we're being verbose */
    genericsReport( V_INFO, "Orbuculum V" VERSION " (Git %08X %s, Built " BUILD_DATE ")" EOL, GIT_HASH, ( GIT_DIRTY ? "Dirty" : "Clean" ) );

    genericsReport( V_INFO, "BasePath   : %s" EOL, options.chanPath );
    genericsReport( V_INFO, "ForceSync  : %s" EOL, options.forceITMSync ? "true" : "false" );

    if ( options.port )
    {
        genericsReport( V_INFO, "Serial Port : %s" EOL "Serial Speed: %d" EOL, options.port, options.speed );
    }

    if ( options.seggerPort )
    {
        genericsReport( V_INFO, "SEGGER H&P : %s:%d" EOL, options.seggerHost, options.seggerPort );
    }

#ifdef INCLUDE_FPGA_SUPPORT

    if ( options.orbtrace )
    {
        genericsReport( V_INFO, "Orbtrace   : %d bits width" EOL, options.orbtraceWidth );
    }

#endif

    if ( options.useTPIU )
    {
        genericsReport( V_INFO, "Using TPIU : true (ITM on channel %d)" EOL, options.tpiuITMChannel );
    }

    if ( options.file )
    {
        genericsReport( V_INFO, "Input File : %s" EOL, options.file );
    }

    genericsReport( V_INFO, "Channels   :" EOL );

    for ( int g = 0; g < NUM_CHANNELS; g++ )
    {
        if ( options.channel[g].chanName )
        {
            genericsReport( V_INFO, "         %02d [%s] [%s]" EOL, g, GenericsEscape( options.channel[g].presFormat ), options.channel[g].chanName );
        }
    }

    genericsReport( V_INFO, "         HW [Predefined] [" HWFIFO_NAME "]" EOL );

    if ( ( options.file ) && ( ( options.port ) || ( options.seggerPort ) ) )
    {
        genericsReport( V_ERROR, "Cannot specify file and port or Segger at same time" EOL );
        return false;
    }

    if ( ( options.port ) && ( options.seggerPort ) )
    {
        genericsReport( V_ERROR, "Cannot specify port and Segger at same time" EOL );
        return false;
    }

    return true;
}
// ====================================================================================================
#ifdef BLACKORB
static void *_run_bmp( void *arg )

{
    platform_init();
    gdb_main();
    return NULL;
}
#endif
// ====================================================================================================
int usbFeeder( void )

{

    unsigned char cbw[TRANSFER_SIZE];
    libusb_device_handle *handle;
    libusb_device *dev;
    int size;
    int32_t err;

    while ( 1 )
    {
        if ( libusb_init( NULL ) < 0 )
        {
            genericsReport( V_ERROR, "Failed to initalise USB interface" EOL );
            return ( -1 );
        }

        genericsReport( V_INFO, "Opening USB Device" EOL );

        /* Snooze waiting for the device to appear .... this is useful for when they come and go */
        while ( !( handle = libusb_open_device_with_vid_pid( NULL, VID, PID ) ) )
        {
            usleep( 500000 );
        }

        genericsReport( V_INFO, "USB Device opened" EOL );

        if ( !( dev = libusb_get_device( handle ) ) )
        {
            /* We didn't get the device, so try again in a while */
            continue;
        }

        if ( ( err = libusb_claim_interface ( handle, INTERFACE ) ) < 0 )
        {
            genericsReport( V_ERROR, "Failed to claim interface (%d)" EOL, err );
            return 0;
        }

        int32_t r;

        genericsReport( V_INFO, "USB Interface claimed, ready for data" EOL );

        while ( true )
        {
            r = libusb_bulk_transfer( handle, ENDPOINT, cbw, TRANSFER_SIZE, &size, 10 );

            if ( ( r < 0 ) && ( r != LIBUSB_ERROR_TIMEOUT ) )
            {
                genericsReport( V_INFO, "USB data collection failed with error %d" EOL, r );
                break;
            }

            _sendToClients( size, cbw );
            unsigned char *c = cbw;

            genericsReport( V_DEBUG, "RXED Packet of %d bytes" EOL, size );

            while ( size-- )
            {
                _protocolPump( *c++ );
            }
        }

        libusb_close( handle );
        genericsReport( V_INFO, "USB Interface closed" EOL );
    }

    return 0;
}
// ====================================================================================================
int seggerFeeder( void )

{
    int sockfd;
    struct sockaddr_in serv_addr;
    struct hostent *server;
    uint8_t cbw[TRANSFER_SIZE];

    ssize_t t;
    int flag = 1;

    bzero( ( char * ) &serv_addr, sizeof( serv_addr ) );
    server = gethostbyname( options.seggerHost );

    if ( !server )
    {
        genericsReport( V_ERROR, "Cannot find host" EOL );
        return -1;
    }

    serv_addr.sin_family = AF_INET;
    bcopy( ( char * )server->h_addr,
           ( char * )&serv_addr.sin_addr.s_addr,
           server->h_length );
    serv_addr.sin_port = htons( options.seggerPort );

    while ( 1 )
    {
        sockfd = socket( AF_INET, SOCK_STREAM, 0 );
        setsockopt( sockfd, SOL_SOCKET, SO_REUSEPORT, &flag, sizeof( flag ) );

        if ( sockfd < 0 )
        {
            genericsReport( V_ERROR, "Error creating socket" EOL );
            return -1;
        }

        while ( connect( sockfd, ( struct sockaddr * ) &serv_addr, sizeof( serv_addr ) ) < 0 )
        {
            usleep( 500000 );
        }

        genericsReport( V_INFO, "Established Segger Link" EOL );

        TPIUDecoderForceSync( &_r.t, 0 );
        ITMDecoderForceSync( &_r.i, true );

        while ( ( t = read( sockfd, cbw, TRANSFER_SIZE ) ) > 0 )
        {
            _sendToClients( t, cbw );
            uint8_t *c = cbw;

            while ( t-- )
            {
                _protocolPump( *c++ );
            }
        }

        close( sockfd );

        genericsReport( V_INFO, "Lost Segger Link" EOL );
    }

    return -2;
}
// ====================================================================================================
#if defined(LINUX) && defined (TCGETS2)
int setSerialConfig ( int f, speed_t speed )
{
    // Use Linux specific termios2.
    struct termios2 settings;
    int ret = ioctl( f, TCGETS2, &settings );

    if ( ret < 0 )
    {
        return ( -3 );
    }

    settings.c_iflag &= ~( ISTRIP | INLCR | IGNCR | ICRNL | IXON | IXOFF );
    settings.c_lflag &= ~( ICANON | ECHO | ECHOE | ISIG );
    settings.c_cflag &= ~PARENB; /* no parity */
    settings.c_cflag &= ~CSTOPB; /* 1 stop bit */
    settings.c_cflag &= ~CSIZE;
    settings.c_cflag &= ~( CBAUD | CIBAUD );
    settings.c_cflag |= CS8 | CLOCAL; /* 8 bits */
    settings.c_oflag &= ~OPOST; /* raw output */

    const unsigned int speed1[] =
    {
        B115200, B230400, 0, B460800, B576000,
        0, 0, B921600, 0, B1152000
    };
    const unsigned int speed2[] =
    {
        B500000,  B1000000, B1500000, B2000000,
        B2500000, B3000000, B3500000, B4000000
    };
    int speed_ok = 0;

    if ( ( speed % 500000 ) == 0 )
    {
        // speed is multiple of 500000, use speed2 table.
        int i = speed / 500000;

        if ( i <= 8 )
        {
            speed_ok = speed2[i - 1];
        }
    }
    else if ( ( speed % 115200 ) == 0 )
    {
        int i = speed / 115200;

        if ( i <= 10 && speed1[i - 1] )
        {
            speed_ok = speed2[i - 1];
        }
    }

    if ( speed_ok )
    {
        settings.c_cflag |= speed_ok;
    }
    else
    {
        settings.c_cflag |= BOTHER;
        settings.c_ispeed = speed;
        settings.c_ospeed = speed;
    }

    // Ensure input baud is same than output.
    settings.c_cflag |= ( settings.c_cflag & CBAUD ) << IBSHIFT;
    // Now configure port.
    ret = ioctl( f, TCSETS2, &settings );

    if ( ret < 0 )
    {
        genericsReport( V_ERROR, "Unsupported baudrate" EOL );
        return ( -3 );
    }

    // Check configuration is ok.
    ret = ioctl( f, TCGETS2, &settings );

    if ( ret < 0 )
    {
        return ( -3 );
    }

    if ( speed_ok )
    {
        if ( ( settings.c_cflag & CBAUD ) != speed_ok )
        {
            genericsReport( V_WARN, "Fail to set baudrate" EOL );
        }
    }
    else
    {
        if ( ( settings.c_ispeed != speed ) || ( settings.c_ospeed != speed ) )
        {
            genericsReport( V_WARN, "Fail to set baudrate" EOL );
        }
    }

    // Flush port.
    ioctl( f, TCFLSH, TCIOFLUSH );
    return 0;
}
#else
int setSerialConfig ( int f, speed_t speed )
{
    struct termios settings;

    if ( tcgetattr( f, &settings ) < 0 )
    {
        perror( "tcgetattr" );
        return ( -3 );
    }

    if ( cfsetspeed( &settings, speed ) < 0 )
    {
        genericsReport( V_ERROR, "Error Setting input speed" EOL );
        return ( -3 );
    }

    settings.c_iflag &= ~( ISTRIP | INLCR | IGNCR | ICRNL | IXON | IXOFF );
    settings.c_lflag &= ~( ICANON | ECHO | ECHOE | ISIG );
    settings.c_cflag &= ~PARENB; /* no parity */
    settings.c_cflag &= ~CSTOPB; /* 1 stop bit */
    settings.c_cflag &= ~CSIZE;
    settings.c_cflag |= CS8 | CLOCAL; /* 8 bits */
    settings.c_oflag &= ~OPOST; /* raw output */

    if ( tcsetattr( f, TCSANOW, &settings ) < 0 )
    {
        genericsReport( V_ERROR, "Unsupported baudrate" EOL );
        return ( -3 );
    }

    tcflush( f, TCOFLUSH );
    return 0;
}
#endif
// ====================================================================================================
int serialFeeder( void )
{
    int f, ret;
    unsigned char cbw[TRANSFER_SIZE];
    ssize_t t;

    while ( 1 )
    {
#ifdef OSX

        while ( ( f = open( options.port, O_RDONLY | O_NONBLOCK ) ) < 0 )
#else
        while ( ( f = open( options.port, O_RDONLY ) ) < 0 )
#endif
        {
            genericsReport( V_WARN, "Can't open serial port" EOL );
            usleep( 500000 );
        }

        genericsReport( V_INFO, "Port opened" EOL );

#ifdef OSX
        /* Remove the O_NONBLOCK flag now the port is open (OSX Only) */

        if ( ( flags = fcntl( f, F_GETFL, NULL ) ) < 0 )
        {
            genericsReport( V_ERROR, "F_GETFL failed" EOL );
            exit( -3 );
        }

        flags &= ~O_NONBLOCK;

        if ( ( flags = fcntl( f, F_SETFL, flags ) ) < 0 )
        {
            genericsReport( V_ERROR, "F_SETFL failed" EOL );
            exit( -3 );
        }

#endif

        if ( ( ret = setSerialConfig ( f, options.speed ) ) < 0 )
        {
            exit ( ret );
        }

        while ( ( t = read( f, cbw, TRANSFER_SIZE ) ) > 0 )
        {
            _sendToClients( t, cbw );
            unsigned char *c = cbw;

            while ( t-- )
            {
                _protocolPump( *c++ );
            }
        }

        genericsReport( V_INFO, "Read failed" EOL );

        close( f );
    }
}
// ====================================================================================================
#ifdef INCLUDE_FPGA_SUPPORT

bool fpgaDbgRead( uint32_t len, bool withParity, uint32_t *dataStore )

{
    /* Copy in the material to be written */
    memcpy( _r.dbgWriteStr, ( char [] )
    {
        0x00, PROT_RST, PROT_RX( len, withParity )
    }, 3 );

    _r.dbgWriteLen = 3;
    _r.dbgReadLen = len;
    sem_wait( &_r.dready );

    *dataStore = _r.dbgReadData;
    return !( _r.dbgGoodRead & _r.dbgReadParity );
}
// ====================================================================================================
bool fpgaDbgWrite( uint32_t val, uint32_t len, bool withParity )

{
    /* Copy in the material to be written */
    memcpy( _r.dbgWriteStr, ( char [] )
    {
        0x00, PROT_RST, PROT_TX( len, withParity ), ( val ) & 0xff, ( val >> 8 ) & 0xff, ( val >> 16 ) & 0xff, ( ( val >> 24 ) & 0xff )
    }, 7 );

    _r.dbgWriteLen = 3 + ( ( len + 7 ) / 8 );

    sem_wait( &_r.dready );
    return true;
}
// ====================================================================================================
int fpgaFeeder( void )

{
    int f, t;
    uint8_t cbw[FTDI_HS_TRANSFER_SIZE];
    uint8_t scratchBuffer[FTDI_HS_TRANSFER_SIZE - FTDI_NUM_FRAMES];
    uint8_t *d;
    uint8_t *c;

    if ( !iceprogliteProgram( FTDI_ICE_BITFILE, false, FTDI_VID, FTDI_PID, FTDI_INTERFACE ) )
    {
        return -3;
    }

    // FTDI Chip takes a little while to reset itself
    // usleep( 400000 );

<<<<<<< HEAD
    sem_init( &_r.dready, 0, 0 );

=======
>>>>>>> 3a4b64ef
    _r.feederExit = false;

    while ( !_r.feederExit )
    {
        _r.ftdi = ftdi_new();
        ftdi_set_interface( _r.ftdi, FTDI_INTERFACE );
<<<<<<< HEAD
=======

>>>>>>> 3a4b64ef

        do
        {
            f = ftdi_usb_open( _r.ftdi, FTDI_VID, FTDI_PID );

            if ( f < 0 )
            {
                genericsReport( V_WARN, "Cannot open device (%s)" EOL, ftdi_get_error_string( _r.ftdi ) );
                usleep( 50000 );
            }
        }
        while ( ( f < 0 ) && ( !_r.feederExit ) );

        genericsReport( V_INFO, "Port opened" EOL );
        f = ftdispi_open( &_r.ftdifsc, _r.ftdi, FTDI_INTERFACE );

        if ( f < 0 )
        {
            genericsReport( V_ERROR, "Cannot open spi %d (%s)" EOL, f, ftdi_get_error_string( _r.ftdi ) );
            return -2;
        }

        ftdispi_setmode( &_r.ftdifsc, 1, 0, 1, 0, 0, FPGA_AWAKE );

        ftdispi_setloopback( &_r.ftdifsc, 0 );

        f = ftdispi_setclock( &_r.ftdifsc, FTDI_INTERFACE_SPEED );

        if ( f < 0 )
        {
            genericsReport( V_ERROR, "Cannot set clockrate %d %d (%s)" EOL, f, FTDI_INTERFACE_SPEED, ftdi_get_error_string( _r.ftdi ) );
            return -2;
        }

        TPIUDecoderForceSync( &_r.t, 0 );
        ITMDecoderInit( &_r.i, true );

<<<<<<< HEAD
        while ( !_r.feederExit )
=======
        while ( ( !_r.feederExit ) && ( ( t = ftdispi_write_read( &_r.ftdifsc, initSequence, 2, cbw, FTDI_HS_TRANSFER_SIZE, FPGA_AWAKE ) ) >= 0 ) )
>>>>>>> 3a4b64ef
        {
            if ( _r.dbgWriteLen )
            {
                /* There's a message to be written */
                t = ftdispi_write_read( &_r.ftdifsc, _r.dbgWriteStr, _r.dbgWriteLen, cbw, GUARD_LENGTH, FPGA_ACTIVE );
                _r.dbgWriteLen = 0;

                c = cbw;

                /* Initially assume no good data back */
                _r.dbgGoodRead = false;

                if ( _r.dbgReadLen )
                {
                    /* We've been asked for the returned stuff */
                    c = cbw;
                    int32_t l = _r.dbgReadLen;

                    /* Search forward for 'data returned' flag */
                    while ( ( c - cbw < GUARD_LENGTH ) && ( ( ( *c ) & 0x80 ) == 0 ) )
                    {
                        c++;
                    }

                    if ( cbw - c < GUARD_LENGTH )
                    {
                        _r.dbgGoodRead = true;
                        _r.dbgReadData = 0;
                        _r.dbgReadParity = ( ( *c & ( 1 << 2 ) ) != 0 );

                        /* Yup, we got good data, return it */
                        while ( l > 0 )
                        {
                            _r.dbgReadData |= ( ( *++c ) << ( _r.dbgReadLen - l ) );
                            l -= 8;
                        }
                    }

                    /* Mask off the bits we asked for */
                    if ( _r.dbgReadLen < 32 )
                    {
                        _r.dbgReadData &= ( ( 1 << _r.dbgReadLen ) - 1 );
                    }

                    _r.dbgReadLen = 0;
                }

                /* We have finished - let the caller know */
                sem_post( &_r.dready );
            }
            else
            {
                /* There is no message to be written, so just request TRACE */
                t = ftdispi_write_read( &_r.ftdifsc, ( char [] )
                {
                    PROT_SWO( options.orbtraceWidth )
                }, 1, cbw, FTDI_HS_TRANSFER_SIZE, FPGA_ACTIVE );
                c = cbw;
            }

            /* However we got here, c now points to the first potentially valid SWO frame header ... so process until we run out of data */

            d = scratchBuffer;

            while ( ( FTDI_HS_TRANSFER_SIZE - ( c - cbw ) ) >= FTDI_PACKET_SIZE )
            {
                if ( ! ( ( *c ) & 0x80 ) )
                {
                    // This frame has no useful data
                    c += FTDI_PACKET_SIZE;
                    continue;
                }
                else
                {
                    // This frame contains something - copy and feed it, excluding header byte
                    memcpy( d, &c[1], FTDI_PACKET_SIZE - 1 );
                    d += FTDI_PACKET_SIZE - 1;

                    for ( uint32_t e = 1; e < FTDI_PACKET_SIZE; e++ )
                    {
#ifdef DUMP_FTDI_BYTES
                        printf( "%02X ", c[e] );
#endif
                        _protocolPump( c[e] );
                    }

                    c += FTDI_PACKET_SIZE;
#ifdef DUMP_FTDI_BYTES
                    printf( "\n" );
#endif
                }
            }

#ifdef REPORT_FRAME_FULLNESS
            genericsReport( V_WARN, "RXED frame of %d/%d full packets (%3d%%)    \r",
                            ( d - scratchBuffer ) / ( FTDI_PACKET_SIZE - 1 ), FTDI_NUM_FRAMES, ( ( d - scratchBuffer ) * 100 ) / ( FTDI_HS_TRANSFER_SIZE - FTDI_NUM_FRAMES ) );
#endif

            _sendToClients( ( d - scratchBuffer ), scratchBuffer );
        }

        genericsReport( V_WARN, "Exit Requested (%d, %s)" EOL, t, ftdi_get_error_string( _r.ftdi ) );

<<<<<<< HEAD
        ftdispi_setgpo( &_r.ftdifsc, FPGA_AWAKE );
=======
        ftdispi_setgpo( &_r.ftdifsc, FPGA_ASLEEP );
>>>>>>> 3a4b64ef
        ftdispi_close( &_r.ftdifsc, 1 );
    }

    return 0;
}

// ====================================================================================================
void fpgaFeederClose( int dummy )

{
    ( void )dummy;
    _r.feederExit = true;
}
#endif
// ====================================================================================================
int fileFeeder( void )

{
    int f;
    unsigned char cbw[TRANSFER_SIZE];
    ssize_t t;

    if ( ( f = open( options.file, O_RDONLY ) ) < 0 )
    {
        genericsReport( V_ERROR, "Can't open file %s" EOL, options.file );
        exit( -4 );
    }

    genericsReport( V_INFO, "Reading from file" EOL );

    while ( ( t = read( f, cbw, TRANSFER_SIZE ) ) >= 0 )
    {

        if ( !t )
        {
            // Just spin for a while to avoid clogging the CPU
            usleep( 100000 );
            continue;
        }

        _sendToClients( t, cbw );
        unsigned char *c = cbw;

        while ( t-- )
        {
            _protocolPump( *c++ );
        }
    }

    genericsReport( V_INFO, "File read error" EOL );

    close( f );
    return true;
}
// ====================================================================================================
int main( int argc, char *argv[] )

{
    if ( !_processOptions( argc, argv ) )
    {
        exit( -1 );
    }

    atexit( _removeFifoTasks );

    /* Reset the TPIU handler before we start */
    TPIUDecoderInit( &_r.t );
    ITMDecoderInit( &_r.i, options.forceITMSync );

    /* This ensures the atexit gets called */
    signal( SIGINT, intHandler );

    if ( !_makeFifoTasks() )
    {
        genericsReport( V_ERROR, "Failed to make channel devices" EOL );
        exit( -1 );
    }

    if ( !_makeServerTask( options.listenPort ) )
    {
        genericsReport( V_ERROR, "Failed to make network server" EOL );
        exit( -1 );
    }

    /* Make sure there's an initial timestamp to work with */

    _r.lastHWExceptionTS = _timestampuS();

    /* Start the filewriter */
    filewriterInit( options.fwbasedir );

    /* If we've got BMP integrated let's get that started next, in its own thread */
#ifdef BLACKORB

    if ( pthread_create( &( _r.bmpthread ), NULL, &_run_bmp, NULL ) )
    {
        genericsReport( V_ERROR, "Failed to create BMP" EOL );
        exit( -1 );
    }

#endif
    /* Using the exit construct rather than return ensures any atexit gets called */
#ifdef INCLUDE_FPGA_SUPPORT

    if ( options.orbtrace )
    {
        signal( SIGINT, fpgaFeederClose );
        exit( fpgaFeeder() );
    }

#endif

    if ( options.seggerPort )
    {
        exit( seggerFeeder() );
    }

    if ( options.port )
    {
        exit( serialFeeder() );
    }

    if ( options.file )
    {
        exit( fileFeeder() );
    }

    exit( usbFeeder() );
}
// ====================================================================================================<|MERGE_RESOLUTION|>--- conflicted
+++ resolved
@@ -1651,21 +1651,14 @@
     // FTDI Chip takes a little while to reset itself
     // usleep( 400000 );
 
-<<<<<<< HEAD
     sem_init( &_r.dready, 0, 0 );
 
-=======
->>>>>>> 3a4b64ef
     _r.feederExit = false;
 
     while ( !_r.feederExit )
     {
         _r.ftdi = ftdi_new();
         ftdi_set_interface( _r.ftdi, FTDI_INTERFACE );
-<<<<<<< HEAD
-=======
-
->>>>>>> 3a4b64ef
 
         do
         {
@@ -1703,11 +1696,7 @@
         TPIUDecoderForceSync( &_r.t, 0 );
         ITMDecoderInit( &_r.i, true );
 
-<<<<<<< HEAD
         while ( !_r.feederExit )
-=======
-        while ( ( !_r.feederExit ) && ( ( t = ftdispi_write_read( &_r.ftdifsc, initSequence, 2, cbw, FTDI_HS_TRANSFER_SIZE, FPGA_AWAKE ) ) >= 0 ) )
->>>>>>> 3a4b64ef
         {
             if ( _r.dbgWriteLen )
             {
@@ -1811,11 +1800,7 @@
 
         genericsReport( V_WARN, "Exit Requested (%d, %s)" EOL, t, ftdi_get_error_string( _r.ftdi ) );
 
-<<<<<<< HEAD
         ftdispi_setgpo( &_r.ftdifsc, FPGA_AWAKE );
-=======
-        ftdispi_setgpo( &_r.ftdifsc, FPGA_ASLEEP );
->>>>>>> 3a4b64ef
         ftdispi_close( &_r.ftdifsc, 1 );
     }
 
