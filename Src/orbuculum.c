--- conflicted
+++ resolved
@@ -1053,11 +1053,7 @@
             genericsReport( V_WARN, "RXED frame of %d/%d full packets (%3d%%)    \r",
                             ( d - scratchBuffer ) / ( FTDI_PACKET_SIZE - 1 ), FTDI_NUM_FRAMES, ( ( d - scratchBuffer ) * 100 ) / ( FTDI_HS_TRANSFER_SIZE - FTDI_NUM_FRAMES ) );
 
-<<<<<<< HEAD
-            if  ( d - scratchBuffer )
-=======
             if ( d - scratchBuffer )
->>>>>>> 5c4c1412
             {
                 IF_WITH_NWCLIENT( nwclientSend( _r.n, ( d - scratchBuffer ), scratchBuffer ) );
             }
