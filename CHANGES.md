<<<<<<< HEAD
(Version 1.00-InProgress)

* Change to BSD from GPL License
* Use of nextpnr-ice40 instead of arachne-pnr
* Extensive changes to gdbtrace.init 
=======
14th August 2019 (Version 0.23)

* Small edits to gdbtrace.init for tidying purposes
* Fix integration time units in orbtop
* Allow orbtop to gracefully restart when elf file is changed (e.g. on recompile)

13th August 2019 (Version 0.22 - no functional changes)

* Makefile/Include path change to allow compilation on OpenSuse
>>>>>>> e7a357c0

5th August 2019 (Version 0.22)

* Internal simplifications and tidying
* Fix signal bug which could lead to orbuculum bailing when a client disconnected

4th August 2019 (Version 0.21)

* gdbinit is changed to reference SWO rather than SWD (Issue #22)
* Support for higher speed connections using linux kernels that support the BOTHER option.
* Addition of C++ demangling support.
* Specific gdbinit support for STM32F4
* Small changes to support libftdi1.4 exclusively. It's essential you use this version of libftdi or higher!
<|MERGE_RESOLUTION|>--- conflicted
+++ resolved
@@ -1,10 +1,9 @@
-<<<<<<< HEAD
 (Version 1.00-InProgress)
 
 * Change to BSD from GPL License
 * Use of nextpnr-ice40 instead of arachne-pnr
 * Extensive changes to gdbtrace.init 
-=======
+
 14th August 2019 (Version 0.23)
 
 * Small edits to gdbtrace.init for tidying purposes
@@ -14,7 +13,6 @@
 13th August 2019 (Version 0.22 - no functional changes)
 
 * Makefile/Include path change to allow compilation on OpenSuse
->>>>>>> e7a357c0
 
 5th August 2019 (Version 0.22)
 
